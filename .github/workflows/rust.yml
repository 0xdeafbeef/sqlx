name: Rust

on:
  pull_request:
  push:
    branches:
      - master

jobs:
  format:
    runs-on: ubuntu-latest
    steps:
    - uses: actions/checkout@v1

    - run: cargo fmt --all -- --check

  build:
    runs-on: ubuntu-latest

    steps:
    - uses: actions/checkout@v1

    # Rust ------------------------------------------------

    - name: Install Rust toolchain
      uses: actions-rs/toolchain@v1
      with:
        toolchain: stable
        profile: minimal
        override: true

    - name: Cache target/
      uses: actions/cache@v1
      with:
        path: target
        key: ${{ runner.os }}-cargo-build-target-${{ hashFiles('**/Cargo.lock') }}

    # -----------------------------------------------------

    # check w/deny warnings in sqlx-core: async-std
    - working-directory: sqlx-core
<<<<<<< HEAD
      run: cargo rustc --no-default-features --features 'bigdecimal_bigint ipnetwork chrono uuid postgres mysql tls runtime-async-std' -- -D warnings --emit=metadata
=======
      run: cargo rustc --no-default-features --features 'chrono time uuid postgres mysql tls runtime-async-std' -- -D warnings --emit=metadata
>>>>>>> 78362ccc

    # check w/deny warnings in sqlx-core: tokio
    # `cargo rustc -p sqlx-core` ignores `--no-default-features` and builds with `runtime-async-std` anyway
    # https://github.com/rust-lang/cargo/issues/5364
    - working-directory: sqlx-core
<<<<<<< HEAD
      run: cargo rustc --no-default-features --features 'bigdecimal_bigint ipnetwork chrono uuid postgres mysql tls runtime-tokio' -- -D warnings --emit=metadata

    # check w/deny warnings: async-std
    - run: cargo rustc --no-default-features --features 'bigdecimal ipnetwork chrono uuid postgres mysql macros tls runtime-async-std' -- -D warnings --emit=metadata

    # check w/deny warnings: tokio
    - run: cargo rustc --no-default-features --features 'bigdecimal ipnetwork chrono uuid postgres mysql macros tls runtime-tokio' -- -D warnings --emit=metadata

    # unit test: async-std
    - run: cargo test --manifest-path sqlx-core/Cargo.toml --no-default-features --features 'bigdecimal ipnetwork chrono uuid postgres mysql tls runtime-async-std'

    # unit test: tokio
    - run: cargo test --manifest-path sqlx-core/Cargo.toml --no-default-features --features 'bigdecimal ipnetwork chrono uuid postgres mysql tls runtime-tokio'

    # integration test: sqlite + async-std
    - run: cargo test --no-default-features --features 'runtime-async-std sqlite macros uuid chrono tls'
      env:
        DATABASE_URL: "sqlite://tests/fixtures/sqlite.sqlite"

    # integration test: sqlite + tokio
    - run: cargo test --no-default-features --features 'runtime-tokio sqlite macros uuid chrono tls'
      env:
        DATABASE_URL: "sqlite://tests/fixtures/sqlite.sqlite"
=======
      run: cargo rustc --no-default-features --features 'chrono time uuid postgres mysql tls runtime-tokio' -- -D warnings --emit=metadata

    # check w/deny warnings: async-std
    - run: cargo rustc --no-default-features --features 'chrono time uuid postgres mysql macros tls runtime-async-std' -- -D warnings --emit=metadata

    # check w/deny warnings: tokio
    - run: cargo rustc --no-default-features --features 'chrono time uuid postgres mysql macros tls runtime-tokio' -- -D warnings --emit=metadata

    # unit test: async-std
    - run: cargo test --manifest-path sqlx-core/Cargo.toml --no-default-features --features 'chrono time uuid postgres mysql tls runtime-async-std'

    # unit test: tokio
    - run: cargo test --manifest-path sqlx-core/Cargo.toml --no-default-features --features 'chrono time uuid postgres mysql tls runtime-tokio'
>>>>>>> 78362ccc

    # Rust ------------------------------------------------

    - name: Prepare build directory for cache
      run: |
        find ./target/debug -maxdepth 1 -type f -delete \
        && rm -fr ./target/debug/{deps,.fingerprint}/*sqlx* \
        && rm -f  ./target/.rustc_info.json

    # -----------------------------------------------------

  postgres:
    needs: build
    runs-on: ubuntu-latest

    strategy:
      matrix:
        postgres: [9.4.25, 10.11, 12.1]

    services:
      postgres:
        image: postgres:${{ matrix.postgres }}
        env:
          POSTGRES_USER: postgres
          POSTGRES_PASSWORD: postgres
          POSTGRES_DB: postgres
        ports:
        # will assign a random free host port
        - 5432/tcp
        # needed because the postgres container does not provide a healthcheck
        options: --health-cmd pg_isready --health-interval 10s --health-timeout 5s --health-retries 5

    steps:
    - uses: actions/checkout@v1

    # Rust ------------------------------------------------

    - name: Install Rust toolchain
      uses: actions-rs/toolchain@v1
      with:
        toolchain: stable
        profile: minimal
        override: true

    - name: Cache target/
      uses: actions/cache@v1
      with:
        path: target
        key: ${{ runner.os }}-cargo-build-target-${{ hashFiles('**/Cargo.lock') }}

    # -----------------------------------------------------

<<<<<<< HEAD
    # integration test: async-std
    - run: cargo test --no-default-features --features 'runtime-async-std postgres macros uuid chrono bigdecimal ipnetwork tls'
      env:
        DATABASE_URL: postgres://postgres:postgres@localhost:${{ job.services.postgres.ports[5432] }}/postgres

    # integration test: tokio
    - run: cargo test --no-default-features --features 'runtime-tokio postgres macros uuid chrono bigdecimal ipnetwork tls'
      env:
        DATABASE_URL: postgres://postgres:postgres@localhost:${{ job.services.postgres.ports[5432] }}/postgres

    # UI feature gate tests: async-std
    - run: cargo test --no-default-features --features 'runtime-async-std postgres macros bigdecimal ipnetwork tls'
      env:
        DATABASE_URL: postgres://postgres:postgres@localhost:${{ job.services.postgres.ports[5432] }}/postgres

    # UI feature gate tests: tokio
    - run: cargo test --no-default-features --features 'runtime-tokio postgres macros bigdecimal ipnetwork tls'
=======
    # integration test: async-std (chrono)
    - run: cargo test --no-default-features --features 'runtime-async-std postgres macros uuid chrono tls'
      env:
        DATABASE_URL: postgres://postgres:postgres@localhost:${{ job.services.postgres.ports[5432] }}/postgres

    # integration test: async-std (time)
    - run: cargo test --no-default-features --features 'runtime-async-std postgres macros uuid time tls'
      env:
        DATABASE_URL: postgres://postgres:postgres@localhost:${{ job.services.postgres.ports[5432] }}/postgres

      # integration test: async-std (time + chrono)
    - run: cargo test --no-default-features --features 'runtime-async-std postgres macros uuid time chrono tls'
      env:
        DATABASE_URL: postgres://postgres:postgres@localhost:${{ job.services.postgres.ports[5432] }}/postgres

    # integration test: tokio (chrono)
    - run: cargo test --no-default-features --features 'runtime-tokio postgres macros uuid chrono tls'
>>>>>>> 78362ccc
      env:
        DATABASE_URL: postgres://postgres:postgres@localhost:${{ job.services.postgres.ports[5432] }}/postgres

    # integration test: tokio (time)
    - run: cargo test --no-default-features --features 'runtime-tokio postgres macros uuid time tls'
      env:
        DATABASE_URL: postgres://postgres:postgres@localhost:${{ job.services.postgres.ports[5432] }}/postgres

    # integration test: tokio (time + chrono)
    - run: cargo test --no-default-features --features 'runtime-tokio postgres macros uuid time chrono tls'
      env:
        DATABASE_URL: postgres://postgres:postgres@localhost:${{ job.services.postgres.ports[5432] }}/postgres


  mysql:
    needs: build
    runs-on: ubuntu-latest

    strategy:
      matrix:
        mysql: [5.7.28, 8.0.18]

    services:
      mysql:
        image: mysql:${{ matrix.mysql }}
        env:
          MYSQL_ROOT_PASSWORD: password
          MYSQL_DATABASE: sqlx
        ports:
        # will assign a random free host port
        - 3306/tcp
        # needed because the container does not provide a healthcheck
        options: >-
          --health-cmd "mysqladmin ping --silent" --health-interval 30s --health-timeout 30s
          --health-retries 10 -v /data/mysql:/var/lib/mysql

    steps:
    - uses: actions/checkout@v1

    # Rust ------------------------------------------------

    - name: Install Rust toolchain
      uses: actions-rs/toolchain@v1
      with:
        toolchain: stable
        profile: minimal
        override: true

    - name: Cache target/
      uses: actions/cache@v1
      with:
        path: target
        key: ${{ runner.os }}-cargo-build-target-${{ hashFiles('**/Cargo.lock') }}

    # -----------------------------------------------------

    # integration test: async-std (chrono)
    - run: cargo test --no-default-features --features 'runtime-async-std mysql macros uuid chrono tls'
      env:
        # pass the path to the CA that the MySQL service generated
        # NOTE: Github Actions' YML parser doesn't handle multiline strings correctly
        DATABASE_URL: mysql://root:password@localhost:${{ job.services.mysql.ports[3306] }}/sqlx?ssl-mode=VERIFY_CA&ssl-ca=%2Fdata%2Fmysql%2Fca.pem

    # integration test: async-std (time)
    - run: cargo test --no-default-features --features 'runtime-async-std mysql macros uuid time tls'
      env:
        # pass the path to the CA that the MySQL service generated
        # NOTE: Github Actions' YML parser doesn't handle multiline strings correctly
        DATABASE_URL: mysql://root:password@localhost:${{ job.services.mysql.ports[3306] }}/sqlx?ssl-mode=VERIFY_CA&ssl-ca=%2Fdata%2Fmysql%2Fca.pem

    # integration test: async-std (time + chrono)
    - run: cargo test --no-default-features --features 'runtime-async-std mysql macros uuid time chrono tls'
      env:
        # pass the path to the CA that the MySQL service generated
        # NOTE: Github Actions' YML parser doesn't handle multiline strings correctly
        DATABASE_URL: mysql://root:password@localhost:${{ job.services.mysql.ports[3306] }}/sqlx?ssl-mode=VERIFY_CA&ssl-ca=%2Fdata%2Fmysql%2Fca.pem

    # integration test: tokio (chrono)
    - run: cargo test --no-default-features --features 'runtime-tokio mysql macros uuid chrono tls'
      env:
        # pass the path to the CA that the MySQL service generated
        # NOTE: Github Actions' YML parser doesn't handle multiline strings correctly
        DATABASE_URL: mysql://root:password@localhost:${{ job.services.mysql.ports[3306] }}/sqlx?ssl-mode=VERIFY_CA&ssl-ca=%2Fdata%2Fmysql%2Fca.pem

<<<<<<< HEAD
    # UI feature gate tests: async-std
    - run: cargo test --no-default-features --features 'runtime-async-std mysql macros tls' --test ui-tests
=======
    # integration test: tokio (time)
    - run: cargo test --no-default-features --features 'runtime-tokio mysql macros uuid time tls'
>>>>>>> 78362ccc
      env:
        # pass the path to the CA that the MySQL service generated
        # NOTE: Github Actions' YML parser doesn't handle multiline strings correctly
        DATABASE_URL: mysql://root:password@localhost:${{ job.services.mysql.ports[3306] }}/sqlx?ssl-mode=VERIFY_CA&ssl-ca=%2Fdata%2Fmysql%2Fca.pem

<<<<<<< HEAD
    # UI feature gate tests: tokio
    - run: cargo test --no-default-features --features 'runtime-tokio mysql macros tls' --test ui-tests
=======
    # integration test: tokio (time + chrono)
    - run: cargo test --no-default-features --features 'runtime-tokio mysql macros uuid time chrono tls'
>>>>>>> 78362ccc
      env:
        # pass the path to the CA that the MySQL service generated
        # NOTE: Github Actions' YML parser doesn't handle multiline strings correctly
        DATABASE_URL: mysql://root:password@localhost:${{ job.services.mysql.ports[3306] }}/sqlx?ssl-mode=VERIFY_CA&ssl-ca=%2Fdata%2Fmysql%2Fca.pem


  mariadb:
    needs: build
    runs-on: ubuntu-latest

    strategy:
      matrix:
        mariadb: [10.1.43, 10.4.11]

    services:
      mariadb:
        image: mariadb:${{ matrix.mariadb }}
        env:
          MYSQL_ROOT_PASSWORD: password
          MYSQL_DATABASE: sqlx
        ports:
        # will assign a random free host port
        - 3306/tcp
        # needed because the container does not provide a healthcheck
        options: --health-cmd "mysqladmin ping --silent" --health-interval 30s --health-timeout 30s --health-retries 10

    steps:
    - uses: actions/checkout@v1

    # Rust ------------------------------------------------

    - name: Install Rust toolchain
      uses: actions-rs/toolchain@v1
      with:
        toolchain: stable
        profile: minimal
        override: true

    - name: Cache target/
      uses: actions/cache@v1
      with:
        path: target
        key: ${{ runner.os }}-cargo-build-target-${{ hashFiles('**/Cargo.lock') }}

    # -----------------------------------------------------

    # integration test: async-std (chrono)
    - run: cargo test --no-default-features --features 'runtime-async-std mysql macros chrono uuid tls'
      env:
        DATABASE_URL: mariadb://root:password@localhost:${{ job.services.mariadb.ports[3306] }}/sqlx

    # integration test: async-std (time)
    - run: cargo test --no-default-features --features 'runtime-async-std mysql macros time uuid tls'
      env:
        DATABASE_URL: mariadb://root:password@localhost:${{ job.services.mariadb.ports[3306] }}/sqlx

    # integration test: async-std (time + chrono)
    - run: cargo test --no-default-features --features 'runtime-async-std mysql macros time chrono uuid tls'
      env:
        DATABASE_URL: mariadb://root:password@localhost:${{ job.services.mariadb.ports[3306] }}/sqlx

    # integration test: tokio (chrono)
    - run: cargo test --no-default-features --features 'runtime-tokio mysql macros uuid chrono tls'
      env:
        DATABASE_URL: mariadb://root:password@localhost:${{ job.services.mariadb.ports[3306] }}/sqlx

<<<<<<< HEAD
    # UI feature gate tests: async-std
    - run: cargo test --no-default-features --features 'runtime-async-std mysql macros tls'
      env:
        DATABASE_URL: mariadb://root:password@localhost:${{ job.services.mariadb.ports[3306] }}/sqlx

    # UI feature gate tests: tokio
    - run: cargo test --no-default-features --features 'runtime-tokio mysql macros tls'
=======
    # integration test: tokio (time)
    - run: cargo test --no-default-features --features 'runtime-tokio mysql macros uuid time tls'
      env:
        DATABASE_URL: mariadb://root:password@localhost:${{ job.services.mariadb.ports[3306] }}/sqlx

    # integration test: tokio (time + chrono)
    - run: cargo test --no-default-features --features 'runtime-tokio mysql macros uuid time chrono tls'
>>>>>>> 78362ccc
      env:
        DATABASE_URL: mariadb://root:password@localhost:${{ job.services.mariadb.ports[3306] }}/sqlx<|MERGE_RESOLUTION|>--- conflicted
+++ resolved
@@ -39,55 +39,35 @@
 
     # check w/deny warnings in sqlx-core: async-std
     - working-directory: sqlx-core
-<<<<<<< HEAD
-      run: cargo rustc --no-default-features --features 'bigdecimal_bigint ipnetwork chrono uuid postgres mysql tls runtime-async-std' -- -D warnings --emit=metadata
-=======
-      run: cargo rustc --no-default-features --features 'chrono time uuid postgres mysql tls runtime-async-std' -- -D warnings --emit=metadata
->>>>>>> 78362ccc
+      run: cargo rustc --no-default-features --features 'bigdecimal_bigint ipnetwork chrono time uuid postgres mysql tls runtime-async-std' -- -D warnings --emit=metadata
 
     # check w/deny warnings in sqlx-core: tokio
     # `cargo rustc -p sqlx-core` ignores `--no-default-features` and builds with `runtime-async-std` anyway
     # https://github.com/rust-lang/cargo/issues/5364
     - working-directory: sqlx-core
-<<<<<<< HEAD
-      run: cargo rustc --no-default-features --features 'bigdecimal_bigint ipnetwork chrono uuid postgres mysql tls runtime-tokio' -- -D warnings --emit=metadata
+      run: cargo rustc --no-default-features --features 'bigdecimal_bigint ipnetwork chrono time uuid postgres mysql tls runtime-tokio' -- -D warnings --emit=metadata
 
     # check w/deny warnings: async-std
-    - run: cargo rustc --no-default-features --features 'bigdecimal ipnetwork chrono uuid postgres mysql macros tls runtime-async-std' -- -D warnings --emit=metadata
+    - run: cargo rustc --no-default-features --features 'bigdecimal ipnetwork chrono time uuid postgres mysql macros tls runtime-async-std' -- -D warnings --emit=metadata
 
     # check w/deny warnings: tokio
-    - run: cargo rustc --no-default-features --features 'bigdecimal ipnetwork chrono uuid postgres mysql macros tls runtime-tokio' -- -D warnings --emit=metadata
+    - run: cargo rustc --no-default-features --features 'bigdecimal ipnetwork chrono time uuid postgres mysql macros tls runtime-tokio' -- -D warnings --emit=metadata
 
     # unit test: async-std
-    - run: cargo test --manifest-path sqlx-core/Cargo.toml --no-default-features --features 'bigdecimal ipnetwork chrono uuid postgres mysql tls runtime-async-std'
+    - run: cargo test --manifest-path sqlx-core/Cargo.toml --no-default-features --features 'bigdecimal ipnetwork chrono time uuid postgres mysql tls runtime-async-std'
 
     # unit test: tokio
-    - run: cargo test --manifest-path sqlx-core/Cargo.toml --no-default-features --features 'bigdecimal ipnetwork chrono uuid postgres mysql tls runtime-tokio'
+    - run: cargo test --manifest-path sqlx-core/Cargo.toml --no-default-features --features 'bigdecimal ipnetwork chrono time uuid postgres mysql tls runtime-tokio'
 
     # integration test: sqlite + async-std
-    - run: cargo test --no-default-features --features 'runtime-async-std sqlite macros uuid chrono tls'
+    - run: cargo test --no-default-features --features 'runtime-async-std sqlite macros tls'
       env:
         DATABASE_URL: "sqlite://tests/fixtures/sqlite.sqlite"
 
     # integration test: sqlite + tokio
-    - run: cargo test --no-default-features --features 'runtime-tokio sqlite macros uuid chrono tls'
+    - run: cargo test --no-default-features --features 'runtime-tokio sqlite macros tls'
       env:
         DATABASE_URL: "sqlite://tests/fixtures/sqlite.sqlite"
-=======
-      run: cargo rustc --no-default-features --features 'chrono time uuid postgres mysql tls runtime-tokio' -- -D warnings --emit=metadata
-
-    # check w/deny warnings: async-std
-    - run: cargo rustc --no-default-features --features 'chrono time uuid postgres mysql macros tls runtime-async-std' -- -D warnings --emit=metadata
-
-    # check w/deny warnings: tokio
-    - run: cargo rustc --no-default-features --features 'chrono time uuid postgres mysql macros tls runtime-tokio' -- -D warnings --emit=metadata
-
-    # unit test: async-std
-    - run: cargo test --manifest-path sqlx-core/Cargo.toml --no-default-features --features 'chrono time uuid postgres mysql tls runtime-async-std'
-
-    # unit test: tokio
-    - run: cargo test --manifest-path sqlx-core/Cargo.toml --no-default-features --features 'chrono time uuid postgres mysql tls runtime-tokio'
->>>>>>> 78362ccc
 
     # Rust ------------------------------------------------
 
@@ -140,14 +120,33 @@
 
     # -----------------------------------------------------
 
-<<<<<<< HEAD
-    # integration test: async-std
+    # integration test: async-std (chrono)
     - run: cargo test --no-default-features --features 'runtime-async-std postgres macros uuid chrono bigdecimal ipnetwork tls'
       env:
         DATABASE_URL: postgres://postgres:postgres@localhost:${{ job.services.postgres.ports[5432] }}/postgres
 
-    # integration test: tokio
+    # integration test: async-std (time)
+    - run: cargo test --no-default-features --features 'runtime-async-std postgres macros uuid time bigdecimal ipnetwork tls'
+      env:
+        DATABASE_URL: postgres://postgres:postgres@localhost:${{ job.services.postgres.ports[5432] }}/postgres
+
+    # integration test: async-std (time + chrono)
+    - run: cargo test --no-default-features --features 'runtime-async-std postgres macros uuid chrono time bigdecimal ipnetwork tls'
+      env:
+        DATABASE_URL: postgres://postgres:postgres@localhost:${{ job.services.postgres.ports[5432] }}/postgres
+
+    # integration test: tokio (chrono)
     - run: cargo test --no-default-features --features 'runtime-tokio postgres macros uuid chrono bigdecimal ipnetwork tls'
+      env:
+        DATABASE_URL: postgres://postgres:postgres@localhost:${{ job.services.postgres.ports[5432] }}/postgres
+
+    # integration test: tokio (time)
+    - run: cargo test --no-default-features --features 'runtime-tokio postgres macros uuid time bigdecimal ipnetwork tls'
+      env:
+        DATABASE_URL: postgres://postgres:postgres@localhost:${{ job.services.postgres.ports[5432] }}/postgres
+
+    # integration test: tokio (time + chrono)
+    - run: cargo test --no-default-features --features 'runtime-tokio postgres macros uuid chrono time bigdecimal ipnetwork tls'
       env:
         DATABASE_URL: postgres://postgres:postgres@localhost:${{ job.services.postgres.ports[5432] }}/postgres
 
@@ -158,38 +157,8 @@
 
     # UI feature gate tests: tokio
     - run: cargo test --no-default-features --features 'runtime-tokio postgres macros bigdecimal ipnetwork tls'
-=======
-    # integration test: async-std (chrono)
-    - run: cargo test --no-default-features --features 'runtime-async-std postgres macros uuid chrono tls'
-      env:
-        DATABASE_URL: postgres://postgres:postgres@localhost:${{ job.services.postgres.ports[5432] }}/postgres
-
-    # integration test: async-std (time)
-    - run: cargo test --no-default-features --features 'runtime-async-std postgres macros uuid time tls'
-      env:
-        DATABASE_URL: postgres://postgres:postgres@localhost:${{ job.services.postgres.ports[5432] }}/postgres
-
-      # integration test: async-std (time + chrono)
-    - run: cargo test --no-default-features --features 'runtime-async-std postgres macros uuid time chrono tls'
-      env:
-        DATABASE_URL: postgres://postgres:postgres@localhost:${{ job.services.postgres.ports[5432] }}/postgres
-
-    # integration test: tokio (chrono)
-    - run: cargo test --no-default-features --features 'runtime-tokio postgres macros uuid chrono tls'
->>>>>>> 78362ccc
-      env:
-        DATABASE_URL: postgres://postgres:postgres@localhost:${{ job.services.postgres.ports[5432] }}/postgres
-
-    # integration test: tokio (time)
-    - run: cargo test --no-default-features --features 'runtime-tokio postgres macros uuid time tls'
-      env:
-        DATABASE_URL: postgres://postgres:postgres@localhost:${{ job.services.postgres.ports[5432] }}/postgres
-
-    # integration test: tokio (time + chrono)
-    - run: cargo test --no-default-features --features 'runtime-tokio postgres macros uuid time chrono tls'
-      env:
-        DATABASE_URL: postgres://postgres:postgres@localhost:${{ job.services.postgres.ports[5432] }}/postgres
-
+      env:
+        DATABASE_URL: postgres://postgres:postgres@localhost:${{ job.services.postgres.ports[5432] }}/postgres
 
   mysql:
     needs: build
@@ -261,25 +230,29 @@
         # NOTE: Github Actions' YML parser doesn't handle multiline strings correctly
         DATABASE_URL: mysql://root:password@localhost:${{ job.services.mysql.ports[3306] }}/sqlx?ssl-mode=VERIFY_CA&ssl-ca=%2Fdata%2Fmysql%2Fca.pem
 
-<<<<<<< HEAD
+    # integration test: tokio (time)
+    - run: cargo test --no-default-features --features 'runtime-tokio mysql macros uuid time tls'
+      env:
+        # pass the path to the CA that the MySQL service generated
+        # NOTE: Github Actions' YML parser doesn't handle multiline strings correctly
+        DATABASE_URL: mysql://root:password@localhost:${{ job.services.mysql.ports[3306] }}/sqlx?ssl-mode=VERIFY_CA&ssl-ca=%2Fdata%2Fmysql%2Fca.pem
+
+    # integration test: tokio (time + chrono)
+    - run: cargo test --no-default-features --features 'runtime-tokio mysql macros uuid chrono time tls'
+      env:
+        # pass the path to the CA that the MySQL service generated
+        # NOTE: Github Actions' YML parser doesn't handle multiline strings correctly
+        DATABASE_URL: mysql://root:password@localhost:${{ job.services.mysql.ports[3306] }}/sqlx?ssl-mode=VERIFY_CA&ssl-ca=%2Fdata%2Fmysql%2Fca.pem
+
     # UI feature gate tests: async-std
     - run: cargo test --no-default-features --features 'runtime-async-std mysql macros tls' --test ui-tests
-=======
-    # integration test: tokio (time)
-    - run: cargo test --no-default-features --features 'runtime-tokio mysql macros uuid time tls'
->>>>>>> 78362ccc
-      env:
-        # pass the path to the CA that the MySQL service generated
-        # NOTE: Github Actions' YML parser doesn't handle multiline strings correctly
-        DATABASE_URL: mysql://root:password@localhost:${{ job.services.mysql.ports[3306] }}/sqlx?ssl-mode=VERIFY_CA&ssl-ca=%2Fdata%2Fmysql%2Fca.pem
-
-<<<<<<< HEAD
+      env:
+        # pass the path to the CA that the MySQL service generated
+        # NOTE: Github Actions' YML parser doesn't handle multiline strings correctly
+        DATABASE_URL: mysql://root:password@localhost:${{ job.services.mysql.ports[3306] }}/sqlx?ssl-mode=VERIFY_CA&ssl-ca=%2Fdata%2Fmysql%2Fca.pem
+
     # UI feature gate tests: tokio
     - run: cargo test --no-default-features --features 'runtime-tokio mysql macros tls' --test ui-tests
-=======
-    # integration test: tokio (time + chrono)
-    - run: cargo test --no-default-features --features 'runtime-tokio mysql macros uuid time chrono tls'
->>>>>>> 78362ccc
       env:
         # pass the path to the CA that the MySQL service generated
         # NOTE: Github Actions' YML parser doesn't handle multiline strings correctly
@@ -327,17 +300,17 @@
     # -----------------------------------------------------
 
     # integration test: async-std (chrono)
-    - run: cargo test --no-default-features --features 'runtime-async-std mysql macros chrono uuid tls'
+    - run: cargo test --no-default-features --features 'runtime-async-std mysql macros chrono uuid chrono tls'
       env:
         DATABASE_URL: mariadb://root:password@localhost:${{ job.services.mariadb.ports[3306] }}/sqlx
 
     # integration test: async-std (time)
-    - run: cargo test --no-default-features --features 'runtime-async-std mysql macros time uuid tls'
+    - run: cargo test --no-default-features --features 'runtime-async-std mysql macros time uuid chrono tls'
       env:
         DATABASE_URL: mariadb://root:password@localhost:${{ job.services.mariadb.ports[3306] }}/sqlx
 
     # integration test: async-std (time + chrono)
-    - run: cargo test --no-default-features --features 'runtime-async-std mysql macros time chrono uuid tls'
+    - run: cargo test --no-default-features --features 'runtime-async-std mysql macros time chrono uuid chrono tls'
       env:
         DATABASE_URL: mariadb://root:password@localhost:${{ job.services.mariadb.ports[3306] }}/sqlx
 
@@ -346,7 +319,16 @@
       env:
         DATABASE_URL: mariadb://root:password@localhost:${{ job.services.mariadb.ports[3306] }}/sqlx
 
-<<<<<<< HEAD
+    # integration test: tokio (time)
+    - run: cargo test --no-default-features --features 'runtime-tokio mysql macros uuid time tls'
+      env:
+        DATABASE_URL: mariadb://root:password@localhost:${{ job.services.mariadb.ports[3306] }}/sqlx
+
+    # integration test: tokio (time + chrono)
+    - run: cargo test --no-default-features --features 'runtime-tokio mysql macros uuid time chrono tls'
+      env:
+        DATABASE_URL: mariadb://root:password@localhost:${{ job.services.mariadb.ports[3306] }}/sqlx
+
     # UI feature gate tests: async-std
     - run: cargo test --no-default-features --features 'runtime-async-std mysql macros tls'
       env:
@@ -354,14 +336,5 @@
 
     # UI feature gate tests: tokio
     - run: cargo test --no-default-features --features 'runtime-tokio mysql macros tls'
-=======
-    # integration test: tokio (time)
-    - run: cargo test --no-default-features --features 'runtime-tokio mysql macros uuid time tls'
-      env:
-        DATABASE_URL: mariadb://root:password@localhost:${{ job.services.mariadb.ports[3306] }}/sqlx
-
-    # integration test: tokio (time + chrono)
-    - run: cargo test --no-default-features --features 'runtime-tokio mysql macros uuid time chrono tls'
->>>>>>> 78362ccc
       env:
         DATABASE_URL: mariadb://root:password@localhost:${{ job.services.mariadb.ports[3306] }}/sqlx